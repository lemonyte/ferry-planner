import os
import json
import requests
import typing
import dataclasses
from datetime import datetime, timedelta
from bs4 import BeautifulSoup

from .classes import (
    AirConnection,
    BaseDataClass,
    BusConnection,
    City,
    Connection,
    ConnectionId,
    ConnectionType,
    CarConnection,
    FerryConnection,
    FerrySailing,
    FerrySchedule,
    Location,
    LocationId,
    LocationType,
    Route,
    RoutePlan,
    RoutePlanOptions,
    RoutePlanSegment,
    Terminal,
    TimeInterval,
    TimeIntervalType,
)

locations: dict[str, Location] = {}
connections: dict[str, Connection] = {}


def load_data(path: str):
    with open(path) as file:
        info = json.load(file)
    add_locations(info.get('terminals'), Terminal)
    add_locations(info.get('cities'), City)
    add_connections(info.get('car_connections_terminal_terminal'), CarConnection)
    add_connections(info.get('car_connections_city_terminal'), CarConnection)
    add_connections(info.get('car_connections_city_city'), CarConnection)
    add_connections(info.get('ferry_connections'), FerryConnection)
    add_connections(info.get('air_connections'), AirConnection)
    add_connections(info.get('bus_connections'), BusConnection)


def add_locations(new_locations: dict, obj: Location):
    if not new_locations:
        return
    for location_id, location_info in new_locations.items():
        location_info['id'] = location_id
        location = obj.from_dict(location_info)
        location.connections = {}
        location.city_connections = {}
        locations[location_id] = location


def add_connections(new_connections: dict[ConnectionId, dict], obj: Connection):
    if not new_connections:
        return
    for connection_id, connection_info in new_connections.items():
        connection_info['id'] = connection_id
        add_connection(connection_id, connection_info, obj)
    # add reverse connections
    for connection_id, connection_info in new_connections.items():
        id_from, id_to = connection_id.split('-')
        connection_id = f'{id_to}-{id_from}'
        if not connections.get(connection_id):
            connection_info['id'] = connection_id
            add_connection(connection_id, connection_info, obj)


def add_connection(connection_id: ConnectionId, connection_info: dict, obj: BaseDataClass):
    id_from, id_to = connection_id.split('-')
    location_from = locations.get(id_from)
    location_to = locations.get(id_to)
    connection_info['location_from'] = location_from
    connection_info['location_to'] = location_to
    connection = obj.from_dict(connection_info)
    connections[connection_id] = connection
    if location_to.type == LocationType.CITY:
        location_from.city_connections[id_to] = connection
    else:
        location_from.connections[id_to] = connection


def find_routes(
    next_point: str,
    end_point: str,
    routes: list[Route],
    current_route: list[LocationId] = None,
    dead_ends: list[ConnectionId] = None,
    lands: list[str] = None,
    last_connection_type: ConnectionType = ConnectionType.NONE,
) -> bool:
    if current_route is None:
        current_route = []
    if dead_ends is None:
        dead_ends = []
    if lands is None:
        lands = []
    current_route.append(next_point)
    if next_point == end_point:
        routes.append(current_route.copy())
        del current_route[-1]
        return True
    next_location = locations[next_point]
    if end_point in next_location.city_connections:
        current_route.append(end_point)
        routes.append(current_route.copy())
        del current_route[-2:]
        return True
    res = False
    for c in next_location.connections.values():
        connection: Connection = c
        if connection.location_to.id in current_route or connection.id in dead_ends:
            continue
        if connection.type == ConnectionType.CAR and last_connection_type == ConnectionType.CAR:
            continue  # drive only shortest way between terminals
        if connection.type == ConnectionType.FERRY:
            if connection.location_to.land_group and connection.location_to.land_group in lands:
                continue
        if connection.type == ConnectionType.FERRY and connection.location_from.land_group:
            lands.append(connection.location_from.land_group)
        else:
            lands.append('')
        if find_routes(
            connection.location_to.id,
            end_point,
            routes,
            current_route,
            dead_ends,
            lands,
            connection.type,
        ):
            res = True
        else:
            dead_ends.append(connection.id)
        del lands[-1]
    del current_route[-1]
    return res


def make_routes_plans(routes: list[Route], opt: RoutePlanOptions) -> list[RoutePlan]:
    plans = []
    for route in routes:
        for plan in make_route_plans(route, opt):
            plans.append(plan)
    return plans


def make_route_plans(route: Route, opt: RoutePlanOptions) -> list[RoutePlan]:
    plans = []
    segments = []
    dt = opt.start_time
    add_plan_segment(route, 1, segments, dt, plans, opt)
    return plans


def add_plan_segment(
    route: Route,
    destination_index: int,
    segments: list[RoutePlanSegment],
    start_time: datetime,
    plans: list[RoutePlan],
    options: RoutePlanOptions,
) -> bool:
    res = False
    try:
        if destination_index == len(route):
            if not segments:  # empty list?
                return False  # can we be here?
            plan = RoutePlan(segments)
            plans.append(plan)
            return True
        id_from = route[destination_index - 1]
        id_to = route[destination_index]
        connection_id = f"{id_from}-{id_to}"
        try:
            connection = connections[connection_id]
        except KeyError:
            pass  # what happens here?
        if connection.type == ConnectionType.FERRY:
            depature_terminal: Terminal = connection.location_from
            day = start_time.replace(hour=0, minute=0, second=0, microsecond=0)
            schedule = get_schedule(id_from, id_to, day)
            for sailing in schedule.sailings:
                depart_time = day + datetime_to_timedelta(
                    datetime.strptime(sailing.depart_time, '%H:%M:%S')
                )
                arrive_time = day + datetime_to_timedelta(
                    datetime.strptime(sailing.arrive_time, '%H:%M:%S')
                )
                if arrive_time < depart_time:
                    arrive_time += timedelta(days=1)
                if options.only_closest_ferry and start_time.date() != arrive_time.date():
                    break  # overnight
                if depart_time < start_time:
                    continue
                deadline_name = "departure"
                wait_minutes = 0
                if (
                    options.hostled
                    and depature_terminal.hostled_close
                    and depature_terminal.hostled_close > 0
                ):
                    deadline_name = "hostled vehicles checkin close"
                    wait_minutes = depature_terminal.hostled_close
                if (
                    options.assured_load
                    and depature_terminal.assured_close
                    and depature_terminal.assured_close > 0
                ):
                    deadline_name = "assured loading checkin close"
                    wait_minutes = depature_terminal.assured_close
                elif (
                    depature_terminal.res_close
                    and depature_terminal.res_close > 0
                    and connection.bookable
                ):
                    # FIXME: depature_terminal.res_peak_extra
                    deadline_name = "booking checkin close"
                    wait_minutes = depature_terminal.res_close
                elif depature_terminal.veh_close and depature_terminal.veh_close > 0:
                    deadline_name = "vehicles checkin close"
                    wait_minutes = depature_terminal.veh_close
                elif depature_terminal.foot_close and depature_terminal.foot_close > 0:
                    deadline_name = "foot passengers checkin close"
                    wait_minutes = depature_terminal.foot_close
                deadline_time = depart_time - timedelta(minutes=wait_minutes)
                deadline_time = deadline_time - timedelta(minutes=options.buffer_time_minutes)
                if deadline_time < start_time:
                    continue
                s = RoutePlanSegment(connection)
                s.schedule_url = schedule.
                if deadline_time < depart_time:
                    description = f"Arrive at {connection.location_from.name} terminal "
                    if options.buffer_time_minutes > 0:
                        description += f"{options.buffer_time_minutes} minutes "
                    description += f"before {deadline_name}"
                    s.times.append(
                        TimeInterval(TimeIntervalType.WAIT, deadline_time, depart_time, description)
                    )
                s.times.append(
                    TimeInterval(
                        TimeIntervalType.TRAVEL,
                        depart_time,
                        arrive_time,
                        f"Ferry sailing from {connection.location_from.name} to {connection.location_to.name}",
                    )
                )
                segments.append(s)
                if (
                    add_plan_segment(
                        route,
                        destination_index + 1,
                        segments,
                        arrive_time,
                        plans,
                        options,
                    )
                    is False
                ):
                    break
                del segments[destination_index - 1:]
                res = True
                if (
                    options.only_closest_ferry
                    and sum([1 for s in segments if s.connection.type == ConnectionType.FERRY]) > 0
                ):
                    break
        elif connection.type == ConnectionType.CAR:
            if options.only_closest_ferry and connection.duration > 6 * 60 * 60:
                return False
            s = RoutePlanSegment(connection)
            arrive_time = start_time + timedelta(seconds=connection.duration)
            if options.only_closest_ferry and start_time.date() != arrive_time.date():
                return False  # overnight
            s.times.append(
                TimeInterval(
                    TimeIntervalType.TRAVEL,
                    start_time,
                    arrive_time,
                    f"Drive {round(connection.distance)} km to {connection.location_to.name}",
                )
            )
            segments.append(s)
            res = add_plan_segment(
                route,
                destination_index + 1,
                segments, arrive_time,
                plans,
                options,
            )
    finally:
        del segments[destination_index - 1:]
    return res


def datetime_to_timedelta(dt: datetime) -> timedelta:
    return timedelta(hours=dt.hour, minutes=dt.minute, seconds=dt.second)


def parse_table(table: BeautifulSoup) -> list[FerrySailing]:
    sailings = []
    if table:
        for row in table.tbody.find_all('tr'):
            depart_time = datetime.strptime(
                row.find_all('td')[1].text,
                '%I:%M %p',
            ).strftime('%H:%M:%S')
            arrive_time = datetime.strptime(
                row.find_all('td')[2].text,
                '%I:%M %p',
            ).strftime('%H:%M:%S')
            duration = datetime.strptime(
                row.find_all('td')[3].div.span.text,
                '%Hh %Mm',
            ).strftime('%H:%M')
            sailing = FerrySailing(depart_time, arrive_time, duration)
            sailings.append(sailing)
    return sailings


def get_schedule(
    depart_terminal_id: str,
    arrive_terminal_id: str,
    date: typing.Union[str, datetime] = None,
) -> FerrySchedule:
    route = f'{depart_terminal_id}-{arrive_terminal_id}'
    if not date:
        date = datetime.now()
    if isinstance(date, str):
        date = datetime.strptime(date, '%m/%d/%Y')
    date = date.date()
    cache_dir = f"data/cache/{route}"
    filepath = f"{cache_dir}/{date.strftime('%Y-%m-%d')}.json"
    if os.path.exists(filepath):
        with open(filepath, 'r') as file:
            schedule = FerrySchedule.from_dict(json.loads(file.read()))
            time_difference = datetime.now() - datetime.fromisoformat(schedule.date)
            if time_difference.total_seconds() < 24 * 60 * 60:  # refresh once a day
                return schedule
    url = f"https://www.bcferries.com/routes-fares/schedules/daily/{route}?&scheduleDate={date.strftime('%m/%d/%Y')}"
    doc = requests.get(url).text.replace('\u2060', '')
    soup = BeautifulSoup(markup=doc, features='html.parser')
    table = soup.find('table', id='dailyScheduleTableOnward')
<<<<<<< HEAD
    schedule = FerrySchedule(date.isoformat(), depart_terminal_id, arrive_terminal_id, parse_table(table), url)
    os.makedirs(cache_dir, mode=0o666, exist_ok=True)
=======
    schedule = FerrySchedule(
        date.isoformat(),
        depart_terminal_id,
        arrive_terminal_id,
        parse_table(table),
    )
    os.makedirs(cache_dir, mode=0o755, exist_ok=True)
>>>>>>> 90b8be97
    with open(filepath, 'w') as file:
        json.dump(dataclasses.asdict(schedule), file, indent=4)
    return schedule<|MERGE_RESOLUTION|>--- conflicted
+++ resolved
@@ -348,18 +348,14 @@
     doc = requests.get(url).text.replace('\u2060', '')
     soup = BeautifulSoup(markup=doc, features='html.parser')
     table = soup.find('table', id='dailyScheduleTableOnward')
-<<<<<<< HEAD
-    schedule = FerrySchedule(date.isoformat(), depart_terminal_id, arrive_terminal_id, parse_table(table), url)
-    os.makedirs(cache_dir, mode=0o666, exist_ok=True)
-=======
     schedule = FerrySchedule(
         date.isoformat(),
         depart_terminal_id,
         arrive_terminal_id,
         parse_table(table),
+        url,
     )
     os.makedirs(cache_dir, mode=0o755, exist_ok=True)
->>>>>>> 90b8be97
     with open(filepath, 'w') as file:
         json.dump(dataclasses.asdict(schedule), file, indent=4)
     return schedule