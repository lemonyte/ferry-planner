--- conflicted
+++ resolved
@@ -11,15 +11,8 @@
 </head>
 
 
-<<<<<<< HEAD
-<body
-  style="background-image: url(static/bc-ferries-1920.jpg); background-attachment: local; background-size: 100%; background-repeat: no-repeat; background-position: center; min-width: 350px;">
-
-  <div class="w3-bar w3-card w3-white font100 no-print ">
-=======
-<body class="m-font100 background-image">
-  <div class="w3-bar w3-card w3-white font100 no-print">
->>>>>>> 72d0c87c
+<body class="background-image">
+  <div class="w3-bar w3-card w3-white no-print">
     <a href="." class="w3-bar-item w3-button w3-blue"><span class="fa fa-home"></span>&nbsp;Home</a>
     <a href="about" class="w3-bar-item w3-button"><span class="fa fa-info-circle"></span>&nbsp;About</a>
     <a href="docs" class="w3-bar-item w3-button"><span class="fa fa-code"></span>&nbsp;API</a>
@@ -83,11 +76,7 @@
 
     <div id="message-card" class="w3-center w3-card-4" hidden>
       <div class="w3-container w3-padding-small">
-<<<<<<< HEAD
-        <span id="message-heading" style="font-size: 120%;"></span><span class="" id="message-content"></span>
-=======
-        <b><span class="" id="message-heading"></span></b><span class="" id="message-content"></span>
->>>>>>> 72d0c87c
+        <b><span id="message-heading"></span></b><span id="message-content"></span>
       </div>
     </div>
 
