--- conflicted
+++ resolved
@@ -219,10 +219,9 @@
         first_segment = segments[0]
         if first_segment.connection.type == ConnectionType.CAR and len(segments) > 1:
             free_time = segments[1].times[0].start - first_segment.times[-1].end
-<<<<<<< HEAD
-            for t in first_segment.times:
-                t.start += free_time
-                t.end += free_time
+            for time in first_segment.times:
+                time.start += free_time
+                time.end += free_time
         
         if first_segment.connection.type == ConnectionType.CAR and len(segments) == 1:
             tz = ZoneInfo("America/Vancouver")
@@ -234,11 +233,6 @@
             for t in first_segment.times:
                 t.start += current_time_bc
                 t.end += current_time_bc
-=======
-            for time in first_segment.times:
-                time.start += free_time
-                time.end += free_time
->>>>>>> 096e7f30
 
         # Add free time to segments.
         for i in range(len(segments) - 1):
