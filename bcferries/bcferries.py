import json
import os
import time
from datetime import datetime, timedelta
from threading import Thread
from typing import Optional

import httpx
from bs4 import BeautifulSoup, Tag

from .classes import (
    AirConnection,
    BusConnection,
    CarConnection,
    City,
    Connection,
    ConnectionId,
    ConnectionsCache,
    ConnectionType,
    FerryConnection,
    FerrySailing,
    FerrySchedule,
    Location,
    LocationId,
    LocationType,
    Route,
    RoutePlan,
    RoutePlanSegment,
    RoutePlansOptions,
    Terminal,
    TimeInterval,
    TimeIntervalType,
)


def load_data(path: str):
    with open(path, encoding="utf-8") as file:
        data = json.load(file)
    add_locations(data.get("terminals"), Terminal)
    add_locations(data.get("cities"), City)
    add_connections(data.get("car_connections_terminal_terminal"), CarConnection)
    add_connections(data.get("car_connections_city_terminal"), CarConnection)
    add_connections(data.get("car_connections_city_city"), CarConnection)
    add_connections(data.get("ferry_connections"), FerryConnection)
    add_connections(data.get("air_connections"), AirConnection)
    add_connections(data.get("bus_connections"), BusConnection)


def add_locations(new_locations: dict[LocationId, dict], cls: type[Location]):
    if not new_locations:
        return
    for location_id, location_info in new_locations.items():
        location_info["id"] = location_id
        location = cls.parse_obj(location_info)
        locations[location_id] = location


def add_connections(new_connections: dict[ConnectionId, dict], cls: type[Connection]):
    if not new_connections:
        return
    for connection_id, connection_info in new_connections.items():
        connection_info["id"] = connection_id
        add_connection(connection_id, connection_info, cls)
    # Add reverse connections.
    for connection_id, connection_info in new_connections.items():
        id_from, id_to = connection_id.split("-")
        connection_id = f"{id_to}-{id_from}"
        if not connections.get(connection_id):
            connection_info["id"] = connection_id
            add_connection(connection_id, connection_info, cls)


def add_connection(connection_id: ConnectionId, connection_info: dict, cls: type[Connection]):
    origin_id, destination_id = connection_id.split("-")
    try:
        origin = locations[origin_id]
        destination = locations[destination_id]
    except KeyError:
        return
    connection = cls.parse_obj(connection_info)
    connection.origin = origin
    connection.destination = destination
    connections[connection_id] = connection
    if not location_connections.get(origin_id):
        location_connections[origin_id] = ConnectionsCache()
    if destination.type == LocationType.CITY:
        location_connections[origin_id].city_connections[destination_id] = connection
    else:
        location_connections[origin_id].connections[destination_id] = connection


def find_routes(origin_id: str, destination_id: str) -> list[Route]:
    routes = []
    find_routes_recurse(origin_id, destination_id, routes)
    return routes


def find_routes_recurse(
    next_point: str,
    end_point: str,
    routes: list[Route],
    current_route: Optional[list[LocationId]] = None,
    dead_ends: Optional[list[ConnectionId]] = None,
    lands: Optional[list[str]] = None,
    last_connection_type: ConnectionType = ConnectionType.NONE,
) -> bool:
    if current_route is None:
        current_route = []
    if dead_ends is None:
        dead_ends = []
    if lands is None:
        lands = []
    current_route.append(next_point)
    if next_point == end_point:
        routes.append(current_route.copy())
        del current_route[-1]
        return True
    connections_cache = location_connections[next_point]
    if end_point in connections_cache.city_connections:
        current_route.append(end_point)
        routes.append(current_route.copy())
        del current_route[-2:]
        return True
    res = False
    for connection in connections_cache.connections.values():
        if connection.destination.id in current_route or connection.id in dead_ends:
            continue
        if connection.type == ConnectionType.CAR and last_connection_type == ConnectionType.CAR:
            continue  # Drive only shortest way between terminals.
        if connection.type == ConnectionType.FERRY:
            if connection.destination.land_group and connection.destination.land_group in lands:
                continue
        if connection.type == ConnectionType.FERRY and connection.origin.land_group:
            lands.append(connection.origin.land_group)
        else:
            lands.append("")
        if find_routes_recurse(
            connection.destination.id,
            end_point,
            routes,
            current_route,
            dead_ends,
            lands,
            connection.type,
        ):
            res = True
        else:
            dead_ends.append(connection.id)
        del lands[-1]
    del current_route[-1]
    return res


def make_route_plans(routes: list[Route], options: RoutePlansOptions) -> list[RoutePlan]:
    all_plans = []
    for route in routes:
        route_plans = []
        segments = []
        add_plan_segment(route, 1, segments, options.date, route_plans, options)
        all_plans.extend(route_plans)
    return all_plans


def add_plan_segment(
    route: Route,
    destination_index: int,
    segments: list[RoutePlanSegment],
    start_time: datetime,
    plans: list[RoutePlan],
    options: RoutePlansOptions,
) -> bool:
    res = False
    try:
        if destination_index == len(route):
            if not segments:  # empty list?
                return False  # can we be here?
            plan = RoutePlan()
            plan.init(segments)
            plans.append(plan)
            return True
        id_from = route[destination_index - 1]
        id_to = route[destination_index]
        connection_id = f"{id_from}-{id_to}"
        connection: FerryConnection = connections[connection_id]
        if connection.type == ConnectionType.FERRY:
            depature_terminal = connection.origin
            day = start_time.replace(hour=0, minute=0, second=0, microsecond=0)
            schedule = schedule_cache.get(id_from, id_to, day)
            for sailing in schedule.sailings:
                depart_time = day + datetime_to_timedelta(datetime.strptime(sailing.depart_time, "%H:%M:%S"))
                arrive_time = day + datetime_to_timedelta(datetime.strptime(sailing.arrive_time, "%H:%M:%S"))
                if arrive_time < depart_time:
                    arrive_time += timedelta(days=1)
                if not options.show_all and start_time.date() != arrive_time.date():
                    break  # Skip routes that take more than one day.
                if depart_time < start_time:
                    continue
                deadline_name = "departure"
                wait_minutes = 0
                if options.hostled and depature_terminal.hostled_close and depature_terminal.hostled_close > 0:
                    deadline_name = "hostled vehicles checkin close"
                    wait_minutes = depature_terminal.hostled_close
                if options.assured and depature_terminal.assured_close and depature_terminal.assured_close > 0:
                    deadline_name = "assured loading checkin close"
                    wait_minutes = depature_terminal.assured_close
                elif depature_terminal.res_close and depature_terminal.res_close > 0 and connection.bookable:
                    # FIXME: depature_terminal.res_peak_extra
                    deadline_name = "booking checkin close"
                    wait_minutes = depature_terminal.res_close
                elif depature_terminal.veh_close and depature_terminal.veh_close > 0:
                    deadline_name = "vehicles checkin close"
                    wait_minutes = depature_terminal.veh_close
                elif depature_terminal.foot_close and depature_terminal.foot_close > 0:
                    deadline_name = "foot passengers checkin close"
                    wait_minutes = depature_terminal.foot_close
                deadline_time = depart_time - timedelta(minutes=wait_minutes)
                deadline_time = deadline_time - timedelta(minutes=options.buffer)
                if deadline_time < start_time:
                    continue
                segment = RoutePlanSegment(connection=connection)
                segment.schedule_url = schedule.url
                if deadline_time < depart_time:
                    description = f"Arrive at {connection.origin.name} "
                    if options.buffer > 0:
                        description += f"{options.buffer} minutes "
                    description += f"before {deadline_name}"
                    segment.times.append(
                        TimeInterval(
                            type=TimeIntervalType.WAIT,
                            start=deadline_time,
                            end=depart_time,
                            description=description,
                        )
                    )
                segment.times.append(
                    TimeInterval(
                        type=TimeIntervalType.TRAVEL,
                        start=depart_time,
                        end=arrive_time,
                        description=f"Ferry sailing from {connection.origin.name} to {connection.destination.name}",
                    )
                )
                segments.append(segment)
                if (
                    add_plan_segment(
                        route,
                        destination_index + 1,
                        segments,
                        arrive_time,
                        plans,
                        options,
                    )
                    is False
                ):
                    break
                delete_start = destination_index - 1
                del segments[delete_start:]
                res = True
                if not options.show_all and sum(1 for s in segments if s.connection.type == ConnectionType.FERRY) > 0:
                    break
        if connection.type == ConnectionType.CAR:
            if not options.show_all and connection.duration > 6 * 60 * 60:
                return False
            segment = RoutePlanSegment(connection=connection)
            arrive_time = start_time + timedelta(seconds=connection.duration)
            if not options.show_all and start_time.date() != arrive_time.date():
                return False  # overnight
            segment.times.append(
                TimeInterval(
                    type=TimeIntervalType.TRAVEL,
                    start=start_time,
                    end=arrive_time,
                    description=f"Drive {round(connection.distance)} km to {connection.destination.name}",
                )
            )
            segments.append(segment)
            res = add_plan_segment(
                route,
                destination_index + 1,
                segments,
                arrive_time,
                plans,
                options,
            )
    finally:
        delete_start = destination_index - 1
        del segments[delete_start:]
    return res


def datetime_to_timedelta(value: datetime) -> timedelta:
    return timedelta(hours=value.hour, minutes=value.minute, seconds=value.second)


def parse_table(table: Tag) -> list[FerrySailing]:
    sailings = []
    if table:
        for row in table.tbody.find_all("tr"):  # type: ignore
            tds = row.find_all("td")
            if len(tds) < 3:
                continue
            depart_time = datetime.strptime(
                row.find_all("td")[1].text,
                "%I:%M %p",
            ).strftime("%H:%M:%S")
            arrive_time = datetime.strptime(
                row.find_all("td")[2].text,
                "%I:%M %p",
            ).strftime("%H:%M:%S")
            td3 = tds[3].text.strip()
            duration = datetime.strptime(
                td3,
                "%Hh %Mm",
            ).strftime("%H:%M")
            sailing = FerrySailing(
                depart_time=depart_time,
                arrive_time=arrive_time,
                duration=duration,
            )
            sailings.append(sailing)
    return sailings


class ScheduleCache:
    def __init__(self, path: str = "data/cache"):
        self.path = path
        self.refresh_interval = 60 * 60 * 24
        self._refresh_thread = Thread(target=self._refresh_task, daemon=True)
        self.cache = {}
        os.makedirs(self.path, mode=0o755, exist_ok=True)

    def _get_filepath(self, origin: str, destination: str, date: datetime):
        return f"{self.path}/{origin}-{destination}/{date.date()}.json"

    def get(self, origin: str, destination: str, date: datetime) -> FerrySchedule:
        filepath = self._get_filepath(origin, destination, date)
        schedule = self.cache.get(filepath, None)
        if schedule:
            return schedule
        print(filepath)
        if os.path.exists(filepath):
<<<<<<< HEAD
            schedule = FerrySchedule.parse_file(filepath)
            self.cache[filepath] = schedule
            return schedule
        else:
            schedule = self.download_schedule(origin, destination, date)
            self.put(schedule)
            return schedule
=======
            return FerrySchedule.parse_file(filepath)
        schedule = self.download_schedule(origin, destination, date)
        self.put(schedule)
        return schedule
>>>>>>> 096e7f30

    def put(self, schedule: FerrySchedule):
        filepath = self._get_filepath(schedule.origin, schedule.destination, schedule.date)
        self.cache[filepath] = schedule
        dirpath = os.path.dirname(filepath)
        if not os.path.exists(dirpath):
            os.makedirs(dirpath, mode=0o755, exist_ok=True)
        with open(filepath, "w", encoding="utf-8") as file:
            file.write(schedule.json(indent=4))

    def download_schedule(self, origin: str, destination: str, date: datetime) -> FerrySchedule:
        route = f"{origin}-{destination}"
        url = (
            f"https://www.bcferries.com/routes-fares/schedules/daily/{route}?&scheduleDate={date.strftime('%m/%d/%Y')}"
        )
        print(f"fetching url: {url}")
        doc = httpx.get(url).text.replace("\u2060", "")
        soup = BeautifulSoup(markup=doc, features="html.parser")
        table = soup.find("table", id="dailyScheduleTableOnward")
        schedule = FerrySchedule(
            date=date,
            origin=origin,
            destination=destination,
            sailings=parse_table(table),  # type: ignore
            url=url,
        )
        return schedule

    def refresh_cache(self):
        ferry_connections = (c for c in connections.values() if c.type == ConnectionType.FERRY)
        cache_ahead_days = 3
        current_date = datetime.now().date()
        current_date = datetime(current_date.year, current_date.month, current_date.day)
        dates = []
        for i in range(cache_ahead_days):
            dates.append(current_date + timedelta(days=i))
        for subdir, _, filenames in os.walk(self.path):
            for filename in filenames:
                date = datetime.fromisoformat(".".join(filename.split(".")[:-1]))
                if date not in dates:
<<<<<<< HEAD
                    os.remove(f'{subdir}/{filename}')
        self.cache = {}
=======
                    os.remove(f"{subdir}/{filename}")
>>>>>>> 096e7f30
        for connection in ferry_connections:
            for date in dates:
                filepath = self._get_filepath(connection.origin.id, connection.destination.id, date)
                if not os.path.exists(filepath):
                    schedule = self.download_schedule(connection.origin.id, connection.destination.id, date)
                    self.put(schedule)

    def _refresh_task(self):
        while True:
            self.refresh_cache()
            time.sleep(self.refresh_interval)


locations: dict[LocationId, Location] = {}
connections: dict[ConnectionId, Connection] = {}
location_connections: dict[LocationId, ConnectionsCache] = {}
schedule_cache = ScheduleCache()<|MERGE_RESOLUTION|>--- conflicted
+++ resolved
@@ -339,7 +339,6 @@
             return schedule
         print(filepath)
         if os.path.exists(filepath):
-<<<<<<< HEAD
             schedule = FerrySchedule.parse_file(filepath)
             self.cache[filepath] = schedule
             return schedule
@@ -347,12 +346,6 @@
             schedule = self.download_schedule(origin, destination, date)
             self.put(schedule)
             return schedule
-=======
-            return FerrySchedule.parse_file(filepath)
-        schedule = self.download_schedule(origin, destination, date)
-        self.put(schedule)
-        return schedule
->>>>>>> 096e7f30
 
     def put(self, schedule: FerrySchedule):
         filepath = self._get_filepath(schedule.origin, schedule.destination, schedule.date)
@@ -393,12 +386,8 @@
             for filename in filenames:
                 date = datetime.fromisoformat(".".join(filename.split(".")[:-1]))
                 if date not in dates:
-<<<<<<< HEAD
-                    os.remove(f'{subdir}/{filename}')
+                    os.remove(f"{subdir}/{filename}")
         self.cache = {}
-=======
-                    os.remove(f"{subdir}/{filename}")
->>>>>>> 096e7f30
         for connection in ferry_connections:
             for date in dates:
                 filepath = self._get_filepath(connection.origin.id, connection.destination.id, date)
