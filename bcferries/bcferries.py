--- conflicted
+++ resolved
@@ -407,7 +407,6 @@
                 date = datetime.fromisoformat(".".join(filename.split(".")[:-1]))
                 if date not in dates:
                     os.remove(f"{subdir}/{filename}")
-<<<<<<< HEAD
         tasks = []
         async with httpx.AsyncClient() as client:
             for connection in ferry_connections:
@@ -421,15 +420,6 @@
             for schedule in schedules:
                 self.put(schedule)
         print("[INFO] finished refreshing cache")
-=======
-        self.cache = {}
-        for connection in ferry_connections:
-            for date in dates:
-                filepath = self._get_filepath(connection.origin.id, connection.destination.id, date)
-                if not os.path.exists(filepath):
-                    schedule = self.download_schedule(connection.origin.id, connection.destination.id, date)
-                    self.put(schedule)
->>>>>>> 30afa200
 
     def _refresh_task(self):
         while True:
